--- conflicted
+++ resolved
@@ -110,14 +110,9 @@
         # Working around shortcoming of minio implementation described here:
         # https://github.com/minio/minio/issues/4434
         try:
-<<<<<<< HEAD
             name = name.rstrip('/')+'/' # Make sure we search for folder, not file that may exist with such prefix
             objects = self.listdir(name)
             next(objects)
-=======
-            objects = self.listdir(name)
-            objects.next()
->>>>>>> c21628b6
             return True
         except StopIteration:
             return False
@@ -195,13 +190,7 @@
             else:
                 url = '{}://{}{}'.format(parsed_url.scheme, parsed_url.netloc, parsed_url.path)
 
-<<<<<<< HEAD
         return url
-=======
-            return url
-        else:
-            raise IOError("This file does not exist: "+self.bucket_name + "/"+name)
->>>>>>> c21628b6
 
     def accessed_time(self, name):
         # type: (str) -> datetime.datetime
